--- conflicted
+++ resolved
@@ -51,13 +51,7 @@
           'deepdish',
           'pandas',
           'scipy',
-<<<<<<< HEAD
-          'gwpy',
           ],
       entry_points={'console_scripts':
                     ['tupak_plot=cli_tupak.plot_multiple_posteriors:main']
                     })
-=======
-          ]
-      )
->>>>>>> 0b6a3913
