from __future__ import print_function, division, absolute_import

import inspect
import logging
import os
import sys
import numpy as np
import matplotlib.pyplot as plt

from .result import Result, read_in_result
from .prior import Prior, fill_priors
from . import utils
from . import prior
import tupak


class Sampler(object):
    """ A sampler object to aid in setting up an inference run

    Parameters
    ----------
    likelihood: likelihood.Likelihood
        A  object with a log_l method
    prior: dict
        The prior to be used in the search. Elements can either be floats
        (indicating a fixed value or delta function prior) or they can be
        of type parameter.Parameter with an associated prior
    sampler_string: str
        A string containing the module name of the sampler


    Returns
    -------
    results:
        A dictionary of the results

    """

    def __init__(self, likelihood, priors, external_sampler='nestle', outdir='outdir', label='label', use_ratio=False,
                 **kwargs):
        self.likelihood = likelihood
        self.priors = priors
        self.label = label
        self.outdir = outdir
        self.use_ratio = use_ratio
        self.external_sampler = external_sampler
        self.external_sampler_function = None

        self.__search_parameter_keys = []
        self.__fixed_parameter_keys = []
        self.initialise_parameters()
        self.verify_parameters()
        self.kwargs = kwargs

        self.check_cached_result()

        self.log_summary_for_sampler()

        if os.path.isdir(outdir) is False:
            os.makedirs(outdir)

        self.result = self.initialise_result()

    @property
    def search_parameter_keys(self):
        return self.__search_parameter_keys

    @property
    def fixed_parameter_keys(self):
        return self.__fixed_parameter_keys

    @property
    def ndim(self):
        return len(self.__search_parameter_keys)

    @property
    def kwargs(self):
        return self.__kwargs

    @kwargs.setter
    def kwargs(self, kwargs):
        self.__kwargs = kwargs

    @property
    def external_sampler(self):
        return self.__external_sampler

    @external_sampler.setter
    def external_sampler(self, sampler):
        if type(sampler) is str:
            try:
                self.__external_sampler = __import__(sampler)
            except ImportError:
                raise ImportError(
                    "Sampler {} not installed on this system".format(sampler))
        elif isinstance(sampler, Sampler):
            self.__external_sampler = sampler
        else:
            raise TypeError('sampler must either be a string referring to built in sampler or a custom made class that '
                            'inherits from sampler')

    def verify_kwargs_against_external_sampler_function(self):
        args = inspect.getargspec(self.external_sampler_function).args
        bad_keys = []
        for user_input in self.kwargs.keys():
            if user_input not in args:
                logging.warning(
                    "Supplied argument '{}' not an argument of '{}', removing."
                    .format(user_input, self.external_sampler_function))
                bad_keys.append(user_input)
        for key in bad_keys:
            self.kwargs.pop(key)

    def initialise_parameters(self):

        for key in self.priors:
            if isinstance(self.priors[key], Prior) is True \
                    and self.priors[key].is_fixed is False:
                self.__search_parameter_keys.append(key)
            elif isinstance(self.priors[key], Prior) \
                    and self.priors[key].is_fixed is True:
                self.likelihood.parameters[key] = \
                    self.priors[key].sample()
                self.__fixed_parameter_keys.append(key)

        logging.info("Search parameters:")
        for key in self.__search_parameter_keys:
            logging.info('  {} ~ {}'.format(key, self.priors[key]))
        for key in self.__fixed_parameter_keys:
            logging.info('  {} = {}'.format(key, self.priors[key].peak))

    def initialise_result(self):
        result = Result()
        result.search_parameter_keys = self.__search_parameter_keys
        result.fixed_parameter_keys = self.__fixed_parameter_keys
        result.parameter_labels = [
            self.priors[k].latex_label for k in
            self.__search_parameter_keys]
        result.label = self.label
        result.outdir = self.outdir
        result.kwargs = self.kwargs
        return result

    def verify_parameters(self):
        for key in self.priors:
            try:
                self.likelihood.parameters[key] = self.priors[key].sample()
            except AttributeError as e:
                logging.warning('Cannot sample from {}, {}'.format(key, e))
        try:
<<<<<<< HEAD
            self.likelihood.log_likelihood_ratio()
        except TypeError:
            raise TypeError('Likelihood evaluation failed. Have you definitely specified all the parameters?\n{}'.format(
                self.likelihood.parameters))
=======
            self.likelihood.log_likelihood()
        except TypeError as e:
            raise TypeError(
                "Likelihood evaluation failed with message: \n'{}'\n"
                "Have you specified all the parameters:\n{}"
                .format(e, self.likelihood.parameters))
>>>>>>> e0fe2ba9

    def prior_transform(self, theta):
        return [self.priors[key].rescale(t) for key, t in zip(self.__search_parameter_keys, theta)]

    def log_prior(self, theta):
        return np.sum(
            [np.log(self.priors[key].prob(t)) for key, t in
                zip(self.__search_parameter_keys, theta)])

    def log_likelihood(self, theta):
        for i, k in enumerate(self.__search_parameter_keys):
            self.likelihood.parameters[k] = theta[i]
        if self.use_ratio:
            return self.likelihood.log_likelihood_ratio()
        else:
            return self.likelihood.log_likelihood()

    def get_random_draw_from_prior(self):
        """ Get a random draw from the prior distribution

        Returns
        draw: array_like
            An ndim-length array of values drawn from the prior. Parameters
            with delta-function (or fixed) priors are not returned

        """

        draw = np.array([self.priors[key].sample()
                        for key in self.__search_parameter_keys])
        if np.isinf(self.log_likelihood(draw)):
            logging.info('Prior draw {} has inf likelihood'.format(draw))
        if np.isinf(self.log_prior(draw)):
            logging.info('Prior draw {} has inf prior'.format(draw))
        return draw

    def run_sampler(self):
        pass

    def _run_test(self):
        raise ValueError("Method not yet implemented")

    def check_cached_result(self):
        """ Check if the cached data file exists and can be used """

        if utils.command_line_args.clean:
            logging.debug("Command line argument clean given, forcing rerun")
            self.cached_result = None
            return

        try:
            self.cached_result = read_in_result(self.outdir, self.label)
        except ValueError:
            self.cached_result = None

        if utils.command_line_args.use_cached:
            logging.debug("Command line argument cached given, no cache check performed")
            return

        logging.debug("Checking cached data")
        if self.cached_result:
            check_keys = ['search_parameter_keys', 'fixed_parameter_keys',
                          'kwargs']
            use_cache = True
            for key in check_keys:
                if self.cached_result.check_attribute_match_to_other_object(
                        key, self) is False:
                    logging.debug("Cached value {} is unmatched".format(key))
                    use_cache = False
            if use_cache is False:
                self.cached_result = None

    def log_summary_for_sampler(self):
        if self.cached_result is None:
            logging.info("Using sampler {} with kwargs {}".format(
                self.__class__.__name__, self.kwargs))


class Nestle(Sampler):

    @property
    def kwargs(self):
        return self.__kwargs

    @kwargs.setter
    def kwargs(self, kwargs):
        self.__kwargs = dict(verbose=True, method='multi')
        self.__kwargs.update(kwargs)

        if 'npoints' not in self.__kwargs:
            for equiv in ['nlive', 'nlives', 'n_live_points']:
                if equiv in self.__kwargs:
                    self.__kwargs['npoints'] = self.__kwargs.pop(equiv)

    def run_sampler(self):
        nestle = self.external_sampler
        self.external_sampler_function = nestle.sample
        if 'verbose' in self.kwargs:
            if self.kwargs['verbose']:
                self.kwargs['callback'] = nestle.print_progress
            self.kwargs.pop('verbose')
        self.verify_kwargs_against_external_sampler_function()

        out = self.external_sampler_function(
            loglikelihood=self.log_likelihood,
            prior_transform=self.prior_transform,
            ndim=self.ndim, **self.kwargs)
        print("")

        self.result.sampler_output = out
        self.result.samples = nestle.resample_equal(out.samples, out.weights)
        self.result.logz = out.logz
        self.result.logzerr = out.logzerr
        return self.result

    def _run_test(self):
        nestle = self.external_sampler
        self.external_sampler_function = nestle.sample
        self.external_sampler_function(
            loglikelihood=self.log_likelihood,
            prior_transform=self.prior_transform,
            ndim=self.ndim, maxiter=10, **self.kwargs)
        self.result.samples = np.random.uniform(0, 1, (100, self.ndim))
        self.result.logz = np.nan
        self.result.logzerr = np.nan
        return self.result


class Dynesty(Sampler):

    @property
    def kwargs(self):
        return self.__kwargs

    @kwargs.setter
    def kwargs(self, kwargs):
        self.__kwargs = dict(dlogz=0.1, bound='multi', sample='rwalk',
                             walks=self.ndim * 5, verbose=True)
        self.__kwargs.update(kwargs)
        if 'nlive' not in self.__kwargs:
            for equiv in ['nlives', 'n_live_points', 'npoint', 'npoints']:
                if equiv in self.__kwargs:
                    self.__kwargs['nlive'] = self.__kwargs.pop(equiv)
        if 'nlive' not in self.__kwargs:
            self.__kwargs['nlive'] = 250
        if 'update_interval' not in self.__kwargs:
            self.__kwargs['update_interval'] = int(0.6 * self.__kwargs['nlive'])

    def run_sampler(self):
        dynesty = self.external_sampler

        if self.kwargs.get('dynamic', False) is False:
            nested_sampler = dynesty.NestedSampler(
                loglikelihood=self.log_likelihood,
                prior_transform=self.prior_transform,
                ndim=self.ndim, **self.kwargs)
            nested_sampler.run_nested(
                dlogz=self.kwargs['dlogz'],
                print_progress=self.kwargs['verbose'])
        else:
            nested_sampler = dynesty.DynamicNestedSampler(
                loglikelihood=self.log_likelihood,
                prior_transform=self.prior_transform,
                ndim=self.ndim, **self.kwargs)
            nested_sampler.run_nested(print_progress=self.kwargs['verbose'])
        print("")
        out = nested_sampler.results

        # self.result.sampler_output = out
        weights = np.exp(out['logwt'] - out['logz'][-1])
        self.result.samples = dynesty.utils.resample_equal(
            out.samples, weights)
        self.result.logz = out.logz[-1]
        self.result.logzerr = out.logzerr[-1]
        self.generate_trace_plots(out)
        return self.result

    def generate_trace_plots(self, dynesty_results):
        from dynesty import plotting as dyplot
        fig, axes = dyplot.traceplot(dynesty_results,
                                     labels=self.result.parameter_labels)
        fig.tight_layout()
        fig.savefig('{}/{}_trace.png'.format(self.outdir, self.label))

    def _run_test(self):
        dynesty = self.external_sampler
        nested_sampler = dynesty.NestedSampler(
            loglikelihood=self.log_likelihood,
            prior_transform=self.prior_transform,
            ndim=self.ndim, **self.kwargs)
        nested_sampler.run_nested(
            dlogz=self.kwargs['dlogz'],
            print_progress=self.kwargs['verbose'],
            maxiter=10)

        self.result.samples = np.random.uniform(0, 1, (100, self.ndim))
        self.result.logz = np.nan
        self.result.logzerr = np.nan
        return self.result


class Pymultinest(Sampler):

    @property
    def kwargs(self):
        return self.__kwargs

    @kwargs.setter
    def kwargs(self, kwargs):
        outputfiles_basename = self.outdir + '/pymultinest_{}/'.format(self.label)
        utils.check_directory_exists_and_if_not_mkdir(outputfiles_basename)
        self.__kwargs = dict(importance_nested_sampling=False, resume=True,
                             verbose=True, sampling_efficiency='parameter',
                             outputfiles_basename=outputfiles_basename)
        self.__kwargs.update(kwargs)
        if self.__kwargs['outputfiles_basename'].endswith('/') is False:
            self.__kwargs['outputfiles_basename'] = '{}/'.format(
                self.__kwargs['outputfiles_basename'])
        if 'n_live_points' not in self.__kwargs:
            for equiv in ['nlive', 'nlives', 'npoints', 'npoint']:
                if equiv in self.__kwargs:
                    self.__kwargs['n_live_points'] = self.__kwargs.pop(equiv)

    def run_sampler(self):
        pymultinest = self.external_sampler
        self.external_sampler_function = pymultinest.run
        self.verify_kwargs_against_external_sampler_function()
        # Note: pymultinest.solve adds some extra steps, but underneath
        # we are calling pymultinest.run - hence why it is used in checking
        # the arguments.
        out = pymultinest.solve(
            LogLikelihood=self.log_likelihood, Prior=self.prior_transform,
            n_dims=self.ndim, **self.kwargs)

        self.result.sampler_output = out
        self.result.samples = out['samples']
        self.result.logz = out['logZ']
        self.result.logzerr = out['logZerr']
        self.result.outputfiles_basename = self.kwargs['outputfiles_basename']
        return self.result


class Ptemcee(Sampler):

    def run_sampler(self):
        ntemps = self.kwargs.pop('ntemps', 2)
        nwalkers = self.kwargs.pop('nwalkers', 100)
        nsteps = self.kwargs.pop('nsteps', 100)
        nburn = self.kwargs.pop('nburn', 50)
        ptemcee = self.external_sampler
        tqdm = utils.get_progress_bar(self.kwargs.pop('tqdm', 'tqdm'))

        sampler = ptemcee.Sampler(
            ntemps=ntemps, nwalkers=nwalkers, dim=self.ndim,
            logl=self.log_likelihood, logp=self.log_prior,
            **self.kwargs)
        pos0 = [[self.get_random_draw_from_prior()
                 for i in range(nwalkers)]
                for j in range(ntemps)]

        for result in tqdm(
                sampler.sample(pos0, iterations=nsteps, adapt=True), total=nsteps):
            pass

        self.result.sampler_output = np.nan
        self.result.samples = sampler.chain[0, :, nburn:, :].reshape(
            (-1, self.ndim))
        self.result.walkers = sampler.chain[0, :, :, :]
        self.result.logz = np.nan
        self.result.logzerr = np.nan
        self.plot_walkers()
        logging.info("Max autocorr time = {}".format(np.max(sampler.get_autocorr_time())))
        logging.info("Tswap frac = {}".format(sampler.tswap_acceptance_fraction))
        return self.result

    def plot_walkers(self, save=True, **kwargs):
        nwalkers, nsteps, ndim = self.result.walkers.shape
        idxs = np.arange(nsteps)
        fig, axes = plt.subplots(nrows=ndim, figsize=(6, 3*self.ndim))
        for i, ax in enumerate(axes):
            ax.plot(idxs, self.result.walkers[:, :, i].T, lw=0.1, color='k')
            ax.set_ylabel(self.result.parameter_labels[i])

        fig.tight_layout()
        filename = '{}/{}_walkers.png'.format(self.outdir, self.label)
        logging.info('Saving walkers plot to {}'.format('filename'))
        fig.savefig(filename)


def run_sampler(likelihood, priors=None, label='label', outdir='outdir',
                sampler='nestle', use_ratio=True, injection_parameters=None,
                conversion_function=None, **kwargs):
    """
    The primary interface to easy parameter estimation

    Parameters
    ----------
    likelihood: `tupak.likelihood.GravitationalWaveTransient`
        A `GravitationalWaveTransient` instance
    priors: dict
        A dictionary of the priors for each parameter - missing parameters will
        use default priors, if None, all priors will be default
    label: str
        Name for the run, used in output files
    outdir: str
        A string used in defining output files
    sampler: str
        The name of the sampler to use - see
        `tupak.sampler.get_implemented_samplers()` for a list of available
        samplers
    use_ratio: bool (False)
        If True, use the likelihood's loglikelihood_ratio, rather than just
        the log likelhood.
    injection_parameters: dict
        A dictionary of injection parameters used in creating the data (if
        using simulated data). Appended to the result object and saved.

    conversion_function: function, optional
        Function to apply to posterior to generate additional parameters.
    **kwargs:
        All kwargs are passed directly to the samplers `run` function

    Returns
    ------
    result
        An object containing the results
    """

    utils.check_directory_exists_and_if_not_mkdir(outdir)
    implemented_samplers = get_implemented_samplers()

    if priors is None:
        priors = dict()
    priors = fill_priors(priors, likelihood)
    tupak.prior.write_priors_to_file(priors, outdir)

    if implemented_samplers.__contains__(sampler.title()):
        sampler_class = globals()[sampler.title()]
        sampler = sampler_class(likelihood, priors, sampler, outdir=outdir,
                                label=label, use_ratio=use_ratio,
                                **kwargs)

        if sampler.cached_result:
            logging.info("Using cached result")
            return sampler.cached_result

        if utils.command_line_args.test:
            result = sampler._run_test()
        else:
            result = sampler.run_sampler()

        result.noise_logz = likelihood.noise_log_likelihood()
        if use_ratio:
            result.log_bayes_factor = result.logz
            result.logz = result.log_bayes_factor + result.noise_logz
        else:
            result.log_bayes_factor = result.logz - result.noise_logz
        if injection_parameters is not None:
            result.injection_parameters = injection_parameters
            if conversion_function is not None:
                conversion_function(result.injection_parameters)
        result.fixed_parameter_keys = sampler.fixed_parameter_keys
        # result.prior = prior  # Removed as this breaks the saving of the data
        result.samples_to_data_frame(likelihood=likelihood, priors=priors, conversion_function=conversion_function)
        result.kwargs = sampler.kwargs
        result.save_to_file(outdir=outdir, label=label)
        return result
    else:
        raise ValueError(
            "Sampler {} not yet implemented".format(sampler))


def get_implemented_samplers():
    implemented_samplers = []
    for name, obj in inspect.getmembers(sys.modules[__name__]):
        if inspect.isclass(obj):
            implemented_samplers.append(obj.__name__)
    return implemented_samplers<|MERGE_RESOLUTION|>--- conflicted
+++ resolved
@@ -148,19 +148,12 @@
             except AttributeError as e:
                 logging.warning('Cannot sample from {}, {}'.format(key, e))
         try:
-<<<<<<< HEAD
-            self.likelihood.log_likelihood_ratio()
-        except TypeError:
-            raise TypeError('Likelihood evaluation failed. Have you definitely specified all the parameters?\n{}'.format(
-                self.likelihood.parameters))
-=======
             self.likelihood.log_likelihood()
         except TypeError as e:
             raise TypeError(
                 "Likelihood evaluation failed with message: \n'{}'\n"
                 "Have you specified all the parameters:\n{}"
                 .format(e, self.likelihood.parameters))
->>>>>>> e0fe2ba9
 
     def prior_transform(self, theta):
         return [self.priors[key].rescale(t) for key, t in zip(self.__search_parameter_keys, theta)]
