--- conflicted
+++ resolved
@@ -411,7 +411,6 @@
     return prior
 
 
-<<<<<<< HEAD
 def parse_floats_to_fixed_priors(old_parameters):
     parameters = old_parameters.copy()
     for key in parameters:
@@ -433,10 +432,7 @@
     return parameters
 
 
-def fill_priors(prior, waveform_generator=None, parameters=None):
-=======
 def fill_priors(prior, likelihood):
->>>>>>> 9cab1ac3
     """
     Fill dictionary of priors based on required parameters of likelihood
 
@@ -447,13 +443,6 @@
     ----------
     prior: dict
         dictionary of prior objects and floats
-<<<<<<< HEAD
-    waveform_generator: WaveformGenerator
-        waveform generator to be used for inference
-    parameters: list
-        list of parameters to be sampled in, this can override the default
-        priors for the waveform generator
-=======
     likelihood: tupak.likelihood.Likelihood instance
         Used to infer the set of parameters to fill the prior with
 
@@ -462,7 +451,6 @@
     prior: dict
         The filled prior dictionary
 
->>>>>>> 9cab1ac3
     """
 
     for key in prior:
@@ -476,25 +464,6 @@
             logging.info(
                 "{} cannot be converted to delta function prior.".format(key))
 
-<<<<<<< HEAD
-    if parameters is not None:
-        for parameter in parameters:
-            prior[parameter] = create_default_prior(parameter)
-
-    if waveform_generator is not None:
-        missing_keys = set(waveform_generator.parameters) - set(prior.keys())
-
-        for missing_key in missing_keys:
-            if not test_redundancy(missing_key, prior):
-                prior[missing_key] = create_default_prior(missing_key)
-                if prior[missing_key] is None:
-                    logging.warning("No default prior found for unspecified variable {}.".format(missing_key))
-                    logging.warning("This variable will NOT be sampled.")
-                    bad_keys.append(missing_key)
-
-    for key in bad_keys:
-        prior.pop(key)
-=======
     missing_keys = set(likelihood.parameters) - set(prior.keys())
 
     for missing_key in missing_keys:
@@ -507,7 +476,6 @@
                 .format(missing_key, set_val))
         else:
             prior[missing_key] = default_prior
->>>>>>> 9cab1ac3
 
     return prior
 
