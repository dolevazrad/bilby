--- conflicted
+++ resolved
@@ -158,12 +158,8 @@
 
     Parameters
     ----------
-<<<<<<< HEAD
     posterior: pd.DataFrame or np.ndarray of shape (nsamples, nparameters)
-=======
-    posterior: pd.DataFrame
->>>>>>> 775d682a
-        The dataframe containing posterior samples
+        The dataframe or array containing posterior samples
     weights: np.ndarray
         An array of weights
 
@@ -174,11 +170,7 @@
 
     """
     keep = weights > np.random.uniform(0, max(weights), weights.shape)
-<<<<<<< HEAD
     return posterior[keep]
-=======
-    return posterior.iloc[keep]
->>>>>>> 775d682a
 
 
 def reweight(result, label=None, new_likelihood=None, new_prior=None,
@@ -227,11 +219,7 @@
     logger.info("Rejection sampling resulted in {} samples".format(len(result.posterior)))
     result.meta_data["reweighted_using_rejection_sampling"] = True
 
-<<<<<<< HEAD
-    result.log_evidence += np.mean(weights)
-=======
     result.log_evidence += logsumexp(ln_weights) - np.log(nposterior)
->>>>>>> 775d682a
     result.priors = new_prior
 
     if label:
