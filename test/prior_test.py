--- conflicted
+++ resolved
@@ -528,39 +528,6 @@
         self.assertDictEqual(self.priors, dict(self.prior_set_from_dict))
 
     def test_read_from_file(self):
-<<<<<<< HEAD
-        expected = dict(mass_1=bilby.core.prior.Uniform(name='mass_1',
-                                                        minimum=5,
-                                                        maximum=100,
-                                                        unit='$M_{\\odot}$'),
-                        mass_2=bilby.core.prior.Uniform(name='mass_2',
-                                                        minimum=5,
-                                                        maximum=100,
-                                                        unit='$M_{\\odot}$'),
-                        a_1=bilby.core.prior.Uniform(name='a_1', minimum=0,
-                                                     maximum=0.8),
-                        a_2=bilby.core.prior.Uniform(name='a_2', minimum=0,
-                                                     maximum=0.8),
-                        tilt_1=bilby.core.prior.Sine(name='tilt_1'),
-                        tilt_2=bilby.core.prior.Sine(name='tilt_2'),
-                        phi_12=bilby.core.prior.Uniform(name='phi_12',
-                                                        minimum=0,
-                                                        maximum=2 * np.pi),
-                        phi_jl=bilby.core.prior.Uniform(name='phi_jl',
-                                                        minimum=0,
-                                                        maximum=2 * np.pi),
-                        luminosity_distance=bilby.gw.prior.UniformComovingVolume(name='luminosity_distance',
-                                                                                 minimum=1e2,
-                                                                                 maximum=5e3, unit='Mpc'),
-                        dec=bilby.core.prior.Cosine(name='dec'),
-                        ra=bilby.core.prior.Uniform(name='ra', minimum=0,
-                                                    maximum=2 * np.pi),
-                        theta_jn=bilby.core.prior.Sine(name='theta_jn'),
-                        psi=bilby.core.prior.Uniform(name='psi', minimum=0,
-                                                     maximum=np.pi),
-                        phase=bilby.core.prior.Uniform(name='phase', minimum=0,
-                                                       maximum=2 * np.pi))
-=======
         expected = dict(
             mass_1=bilby.core.prior.Uniform(
                 name='mass_1', minimum=5, maximum=100, unit='$M_{\\odot}$'),
@@ -587,7 +554,6 @@
             phase=bilby.core.prior.Uniform(
                 name='phase', minimum=0, maximum=2 * np.pi)
             )
->>>>>>> b237c32e
         self.assertDictEqual(expected, self.prior_set_from_file)
 
     def test_to_file(self):
